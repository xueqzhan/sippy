--- conflicted
+++ resolved
@@ -292,10 +292,6 @@
     metrics:
       enabled: true
     regression_tracking:
-<<<<<<< HEAD
-      enabled: false
-    automate_jira:
-      enabled: false
-=======
-      enabled: true
->>>>>>> 720f2c4c
+      enabled: true
+    automate_jira:
+      enabled: false