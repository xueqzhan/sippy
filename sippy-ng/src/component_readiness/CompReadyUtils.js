import { alpha, InputBase, Typography } from '@mui/material'
import { formatInTimeZone } from 'date-fns-tz'
import { safeEncodeURIComponent } from '../helpers'
import { styled } from '@mui/styles'
import Alert from '@mui/material/Alert'
import blue from './blue.svg'
import blue_missing_data from './none-blue.svg'
import fix_failed from './fix_failed.svg'
import fix_failed_accessible from './fix_failed_accessible.svg'
import fixed_waiting from './fixed_waiting.svg'
import fixed_waiting_accessible from './fixed_waiting_accessible.svg'
import green from './green.svg'
import green_half_data from './half.svg'
import green_missing_data from './none.svg'
import half_blue from './half-blue.svg'
import heart from './improved.svg'
import orange from './orange.svg'
import orange_3d from './extreme-orange.svg'
import orange_3d_triaged from './extreme-orange-triaged.svg'
import orange_triaged from './orange-triaged.svg'
import React from 'react'
import red from './regressed.svg'
import red_3d from './extreme.svg'
import red_3d_triaged from './extreme-triaged.svg'
import red_triaged from './regressed-triaged.svg'

// Set to true for debug mode
export const debugMode = false

// Make the HH:mm:ss as zeros to be more conducive to caching query caching.
export const dateFormat = 'yyyy-MM-dd 00:00:00'
export const dateEndFormat = 'yyyy-MM-dd 23:59:59'

// This is the table we use when the first page is initially rendered.
export const initialPageTable = {
  rows: [
    {
      component: 'None',
      columns: [
        {
          empty: 'None',
          status: 3, // Let's start with success
          regressed_tests: [],
          variants: [],
        },
      ],
    },
  ],
}
export const noDataTable = {
  rows: [
    {
      component: 'No Data found',
      columns: [
        {
          empty: 'None',
          status: 3, // Let's start with success
          variants: [],
        },
      ],
    },
  ],
}
export const cancelledDataTable = {
  rows: [
    {
      component: 'Cancelled',
      columns: [
        {
          empty: 'None',
          status: 3, // Let's start with success
          variants: [],
        },
      ],
    },
  ],
}
export const jiraUrlPrefix = 'https://issues.redhat.com/browse/'

// Make one place to create the Component Readiness api call
export function getAPIUrl(endpoint) {
  return `${process.env.REACT_APP_API_URL}/api/${endpoint}`
}

export function getCRMainAPIUrl() {
  return getAPIUrl('component_readiness')
}

export function getJobVariantsAPIUrl() {
  return getAPIUrl('job_variants')
}

export function getComponentReadinessViewsAPIUrl() {
  return getAPIUrl('component_readiness/views')
}

export function getTriagesAPIUrl(id = null) {
  return getAPIUrl(
    id ? `component_readiness/triages/${id}` : 'component_readiness/triages'
  )
}

export function getBugsAPIUrl() {
  return getAPIUrl(`component_readiness/bugs`)
}

export function getRegressionAPIUrl(id) {
  return getAPIUrl(`component_readiness/regressions/${id}`)
}

export function getArtifactQueryAPIUrl() {
  return getAPIUrl('jobs/artifacts')
}

export const gotoCompReadyMain = () => {
  window.location.href = '/sippy-ng/component_readiness/main'
}

// When we get a fetch error, this will print a standard message.
export function gotFetchError(fetchError) {
  return (
    <Alert severity="error">
      <h2>Failed to load component readiness data</h2>
      <h3>
        {fetchError.split('\n').map((item) => (
          <>
            <hr />
            {item}
          </>
        ))}
      </h3>
      <hr />
      <h3>Check, and possibly fix api server, then click below to retry</h3>
      <button onClick={gotoCompReadyMain}>Retry</button>
    </Alert>
  )
}

// getStatusAndIcon returns a status string and icon to display to denote a visual and textual
// meaning of a 'status' value.  We optionally allow a grayscale mode for the red colors.
export function getStatusAndIcon(
  status,
  grayFactor = 0,
  accessibilityMode = false
) {
  let icon = ''

  let statusStr = status + ': '

  if (status >= 300) {
    statusStr =
      statusStr + 'SignificantImprovement detected (improved sample rate)'
    icon = (
      <img
        alt="SignificantImprovement"
        src={heart}
        width="15px"
        height="15px"
        style={{ filter: `grayscale(${grayFactor}%)` }}
      />
    )
  } else if (status === 200) {
    statusStr =
      statusStr + 'Missing Basis And Sample (basis and sample data missing)'
    let src = accessibilityMode ? blue_missing_data : green_missing_data
    icon = (
      <img
        src={src}
        alt="MissingBasisAndSample"
        width="15px"
        height="15px"
        style={{ filter: `grayscale(${grayFactor}%)` }}
      />
    )
  } else if (status === 100) {
    statusStr = statusStr + 'Missing Basis (basis data missing)'
    let src = accessibilityMode ? half_blue : green_half_data
    icon = (
      <img
        src={src}
        alt="MissingBasis"
        width="15px"
        height="15px"
        style={{
          filter: `grayscale(${grayFactor}%)`,
        }}
      />
    )
  } else if (status === 0) {
    statusStr = statusStr + 'NoSignificantDifference detected'
    let src = accessibilityMode ? blue : green
    icon = (
      <img
        src={src}
        width="15px"
        height="15px"
        alt="NotSignificant"
        style={{ filter: `grayscale(${grayFactor}%)` }}
      />
    )
  } else if (status === -100) {
    statusStr = statusStr + 'Missing Sample (sample data missing)'
    let src = accessibilityMode ? half_blue : green_half_data
    icon = (
      <img
        src={src}
        alt="MissingSample"
        width="15px"
        height="15px"
        style={{
          transform: `rotate(180deg)`,
          filter: `grayscale(${grayFactor}%)`,
        }}
      />
    )
  } else if (status === -150) {
    statusStr = statusStr + 'Fixed (hopefully) regression detected'
    let src = accessibilityMode ? fixed_waiting_accessible : fixed_waiting
    icon = <img width="15px" height="15px" src={src} alt="Fixed regression" />
  } else if (status === -200) {
    statusStr = statusStr + 'SignificantTriagedRegression detected'
    let src = accessibilityMode ? orange_triaged : red_triaged
    icon = (
      <img
        width="15px"
        height="15px"
        src={src}
        alt="SignificantTriagedRegression"
      />
    )
  } else if (status === -300) {
    statusStr =
      statusStr + 'ExtremeTriagedRegression detected ( >15% pass rate change)'
    let src = accessibilityMode ? orange_3d_triaged : red_3d_triaged
    icon = (
      <img
        width="15px"
        height="15px"
        src={src}
        alt="ExtremeTriagedRegression >15%"
      />
    )
  } else if (status === -400) {
    statusStr = statusStr + 'SignificantRegression detected'
    let src = accessibilityMode ? orange : red
    icon = (
      <img width="15px" height="15px" src={src} alt="SignificantRegression" />
    )
  } else if (status === -500) {
    statusStr =
      statusStr + 'ExtremeRegression detected ( >15% pass rate change)'
    let src = accessibilityMode ? orange_3d : red_3d
    icon = (
      <img width="15px" height="15px" src={src} alt="ExtremeRegression >15%" />
    )
  } else if (status === -1000) {
    statusStr = statusStr + 'Failed fix detected'
    let src = accessibilityMode ? fix_failed_accessible : fix_failed
    icon = <img width="15px" height="15px" src={src} alt="Fixed regression" />
  }

  return [statusStr, icon]
}

// The values of a column's key/value pairs (except status) are
// concatenated to form a column name
export function formColumnName(column) {
  let variants = column['variants']
  return Object.keys(variants)
    .map((key) => key + ':' + variants[key])
    .join(' ')
}

// Given the data pulled from the API server, calculate an array
// of columns using the first row.  Assumption: the number of columns
// is the same across all rows.
// A column looks like this and we concatenate all fields except status:
//   "columns": [
//       {
//         "network": "ovn",
//         "arch": "amd64",
//         "platform": "aws",
//         "status": 0
//       },
// Do our best to handle empty data or a "cancelled" condition.
export function getColumns(data) {
  if (!data || !data.rows || !data.rows[0] || !data.rows[0].component) {
    console.log(
      'data is one of: undefined, no rows, no rows[0], no row[0].component'
    )
    return ['No column']
  }
  if (data.rows[0].component == 'None' || !data.rows[0].columns) {
    return ['No data']
  }
  if (data.rows[0].component === 'Cancelled') {
    console.log('got cancelled')
    return ['Cancelled']
  }

  const firstColumn = data.rows[0].columns
  let columnNames = []
  firstColumn.forEach((column) => {
    const columnValues = formColumnName(column)
    columnNames.push(columnValues)
  })

  return columnNames
}

// The API likes RFC3339 times and the date pickers don't.  So we use this
// function to convert for when we call the API.
// 4 digits, followed by a -, followed by 2 digits, and so on all wrapped in
// a group so we can refer to them as $1 and $2 respectively.
// We add a 'T' in the middle and a 'Z' on the end.
export function makeRFC3339Time(aUrlStr) {
  // Translate all the %20 and %3a into spaces and colons so that the regex can work.
  const decodedStr = decodeURIComponent(aUrlStr)
  // URLSearchParams uses a + to separate date and time.
  const regex = /(\d{4}-\d{2}-\d{2})[\s+](\d{2}:\d{2}:\d{2})/g
  const replaceStr = '$1T$2Z'
  let retVal = decodedStr.replace(regex, replaceStr)

  // The api thinks that the null component is real and will filter accordingly
  // so omit it.
  retVal = retVal.replace(/&component=null/g, '')
  return retVal
}

// Return a formatted date given a long form date from the date picker.
// The given date can be either a long string (from the DatePicker),
// a number (epoch time from when we initialized the start times), or
// a Date object (when called from an event handler function).
//
// The format of the string can also vary, it could be an ISO8601 date from
// the API list views (2024-08-29T00:00:00Z), or the format we use for query params
// in component readiness (2024-09-05 23:59:59). It's very easy for these to parse into
// local time in the browser, then get truncated to the wrong date. To make things more fun
// unit tests will parse them as UTC. To work past this, the component readiness format gets
// an appended Z to force to UTC when parsing, keeping the function working consistently. (for now)
//
// TODO: ISO8601 *everywhere* might be good, I suspect we're bypassing some cache rounding the
// server tries to do.
export function formatLongDate(aLongDate, aDateFormat) {
  let dateObj
  const typeOfLongDate = typeof aLongDate
  if (typeOfLongDate == 'string' || typeOfLongDate == 'number') {
    if (typeOfLongDate == 'string' && !aLongDate.includes('Z')) {
      aLongDate += 'Z'
    }
    dateObj = new Date(aLongDate)
  } else if (typeOfLongDate == 'object') {
    dateObj = aLongDate
  } else {
    // This should never happen, but if it does, try to recover.
    console.log('Error: unknown date format: ', typeof aLongDate)
    dateObj = new Date(aLongDate)
  }
  let retVal = formatInTimeZone(dateObj, 'UTC', aDateFormat)
  return retVal
}

// These next set of variables are used for CompReadyMainInputs

// Take the values needed to make an api call and return a string that can be used to
// make that call.
// To be consistent, this value (filterVals) should not contain environment on any level
export function getUpdatedUrlParts(vars) {
  const valuesMap = {
    baseRelease: vars.baseRelease,
    baseStartTime: formatLongDate(vars.baseStartTime, dateFormat),
    baseEndTime: formatLongDate(vars.baseEndTime, dateEndFormat),
    sampleRelease: vars.sampleRelease,
    sampleStartTime: formatLongDate(vars.sampleStartTime, dateFormat),
    sampleEndTime: formatLongDate(vars.sampleEndTime, dateEndFormat),
    confidence: vars.confidence,
    pity: vars.pity,
    minFail: vars.minFail,
    passRateNewTests: vars.passRateNewTests,
    passRateAllTests: vars.passRateAllTests,
    ignoreDisruption: vars.ignoreDisruption,
    ignoreMissing: vars.ignoreMissing,
    flakeAsFailure: vars.flakeAsFailure,
    includeMultiReleaseAnalysis: vars.includeMultiReleaseAnalysis,
    //component: vars.component,
  }

  if (vars.samplePROrg && vars.samplePRRepo && vars.samplePRNumber) {
    valuesMap.samplePROrg = vars.samplePROrg
    valuesMap.samplePRRepo = vars.samplePRRepo
    valuesMap.samplePRNumber = vars.samplePRNumber
  }

  // TODO: inject the PR vars into query params

  function filterOutVariantCC(values) {
    return values.filter((value) => !vars.variantCrossCompare.includes(value))
  }
  const arraysMap = {
    columnGroupBy: filterOutVariantCC(vars.columnGroupByCheckedItems),
    dbGroupBy: filterOutVariantCC(vars.dbGroupByVariants),
  }

  const queryParams = new URLSearchParams()

  // Render the plain values first.
  Object.entries(valuesMap).forEach(([key, value]) => {
    queryParams.append(key, value)
  })

  // Render the array values.
  Object.entries(arraysMap).forEach(([key, value]) => {
    if (value && value.length) {
      queryParams.append(key, value.join(','))
    }
  })

  // Render selected variants
  convertVariantItemsToParam(vars.includeVariantsCheckedItems).forEach(
    (item) => {
      queryParams.append('includeVariant', item)
    }
  )
  Object.entries(vars.compareVariantsCheckedItems).forEach(
    ([group, variants]) => {
      // for UI purposes we may be holding compareVariants that aren't actually being compared, so they don't get wiped
      // out just by toggling the "Compare" button. But for the parameters we will filter these out.
      if (vars.variantCrossCompare.includes(group)) {
        variants.forEach((variant) => {
          queryParams.append('compareVariant', group + ':' + variant)
        })
      }
    }
  )
  vars.variantCrossCompare.forEach((item) => {
    queryParams.append('variantCrossCompare', item)
  })
  vars.samplePayloadTags.forEach((item) => {
    queryParams.append('samplePayloadTag', item)
  })

  // Stringify and put the begin param character.
  queryParams.sort() // ensure they always stay in sorted order to prevent url history changes

  // When using URLSearchParams to construct a query string, it follows the application/x-www-form-urlencoded format,
  // which uses + to represent space characters. The rest of Sippy uses the URI encoding tools in JS, which relies on
  // %20 for spaces. This makes URLs change, which creates additional history entries, and breaks the back button.
  const queryString = queryParams.toString().replace(/\+/g, '%20')
  return '?' + queryString
}

// sortQueryParams sorts a query parameters order so we don't screw up the history when they change
export function sortQueryParams(path) {
  // Split the path into base path and query string
  const [basePath, queryString] = path.split('?')

  if (!queryString) {
    return path
  }

  // Use URLSearchParams to parse and sort the query parameters
  const params = new URLSearchParams(queryString)
  const sortedParams = new URLSearchParams([...params.entries()].sort())

  // Re-assemble the path with sorted query parameters.
  // When using URLSearchParams to construct a query string, it follows the application/x-www-form-urlencoded format,
  // which uses + to represent space characters. The rest of Sippy uses the URI encoding tools in JS, which relies on
  // %20 for spaces. This makes URL's change, which creates additional history entries, and breaks the back button.
  return basePath + '?' + sortedParams.toString().replace(/\+/g, '%20')
}

// Single place to make titles so they look consistent as well as capture the
// key attributes you may want for debugging.
export function makePageTitle(title, ...args) {
  return (
    <Typography variant="h4" style={{ margin: 20, textAlign: 'center' }}>
      <div>{title}</div>
      {debugMode &&
        args.map((item, index) => (
          <div key={index}>
            <Typography variant="body2" component="div" key={index}>
              {item}
            </Typography>
          </div>
        ))}
      <hr />
    </Typography>
  )
}

// Given data and columnNames, calculate an array, parallel to columnNames,
// that has true or false depending on if that column is to be kept and displayed.
// The length and order of the returned array is identical to the columnNames array.
// The criteria for keeping a column is based on the redOnlyChecked checkbox.
// If redOnlyChecked is true, keep columns only if status <= -2
// If redOnlyChecked is false, keep all columns.
export function getKeeperColumns(data, columnNames, redOnlyChecked) {
  let keepColumnList = Array(columnNames.length).fill(
    redOnlyChecked ? false : true
  )

  if (!redOnlyChecked) {
    // All columns are kept and displayed.
    return keepColumnList
  }

  // Do a cross-sectional search across rows/componentsfor status <= -2
  data.rows.forEach((row) => {
    row.columns.forEach((column, index) => {
      // Only if status <= -2 do we keep/display this column.
      if (column.status <= -2) {
        keepColumnList[index] = true
      }
    })
  })
  return keepColumnList
}

export function validateData(data) {
  if (!data || !data.rows || !data.rows[0] || !data.rows[0].component) {
    console.log(
      'data is one of: undefined, no rows, no rows[0], no row[0].component'
    )
    return ['No data']
  }
  if (data.rows[0].component === 'None' || !data.rows[0].columns) {
    return ['No data']
  }
  if (data.rows[0].component === 'Cancelled') {
    console.log('got cancelled')
    return ['Cancelled']
  }

  return ['']
}

// mergeRegressionData takes the data from CR api and organizes the data
// for regressedTests (untriaged), combined list of untriaged and triaged tests
// all used in the RegressedTestsModal dialog
// if there is a triage entry with a matching regression_id, it computes the proper status for the triaged icon, and removes the corresponding explanations
export function mergeRegressionData(data, triageEntries) {
  let ret = validateData(data)
  if (ret[0] !== '') {
    // Return empty arrays when data is invalid to maintain expected structure
    return {
      untriagedRegressedTests: [],
      allRegressions: [],
      unresolvedRegressedTests: [],
    }
  }

  // the set of regressionIds from the triageEntries will be used to determine if a test that has other not been triaged should be marked as such
  const regressionIds = new Set()
  triageEntries.forEach((tr) => {
    tr.regressions.forEach((regression) => {
      regressionIds.add(regression.id)
    })
  })

  let untriagedRegressedTests = []
  let allRegressions = []
  let unresolvedRegressedTests = []

  data.rows.forEach((row) => {
    row.columns.forEach((column) => {
      const regressed = column.regressed_tests
      if (column.regressed_tests && regressed.length > 0) {
        regressed.forEach((r) => {
          if (!regressionIds.has(r.regression?.id)) {
            untriagedRegressedTests.push(r)
          }
        })
        allRegressions = allRegressions.concat(regressed)
      }
    })
  })

  allRegressions.forEach((r) => {
    // Anything below "hopefully fixed" belongs in unresolvedRegressedTests
    if (r.status <= -200) {
      unresolvedRegressedTests.push(r)
    }
  })

  untriagedRegressedTests.sort((a, b) => {
    return (
      a.component.toLowerCase() < b.component.toLowerCase() ||
      a.capability.toLowerCase() < b.capability.toLowerCase()
    )
  })
  untriagedRegressedTests = untriagedRegressedTests.map((item, index) => ({
    ...item,
    id: index,
  }))

  allRegressions.sort((a, b) => {
    return (
      a.component.toLowerCase() < b.component.toLowerCase() ||
      a.capability.toLowerCase() < b.capability.toLowerCase()
    )
  })
  allRegressions = allRegressions.map((item, index) => ({ ...item, id: index }))

  return {
    untriagedRegressedTests: untriagedRegressedTests,
    allRegressions: allRegressions,
    unresolvedRegressedTests: unresolvedRegressedTests,
  }
}

export const Search = styled('div')(({ theme }) => ({
  position: 'relative',
  borderRadius: theme.shape.borderRadius,
  backgroundColor: alpha(theme.palette.common.white, 0.15),
  '&:hover': {
    backgroundColor: alpha(theme.palette.common.white, 0.25),
  },
  marginRight: theme.spacing(2),
  marginLeft: 0,
  width: '100%',
  [theme.breakpoints.up('sm')]: {
    marginLeft: theme.spacing(0),
    width: 'auto',
  },
}))

export const SearchIconWrapper = styled('div')(({ theme }) => ({
  padding: theme.spacing(0, 2),
  height: '100%',
  position: 'absolute',
  pointerEvents: 'none',
  display: 'flex',
  alignItems: 'center',
  justifyContent: 'center',
}))

export const StyledInputBase = styled(InputBase)(({ theme }) => ({
  color: 'inherit',
  '& .MuiInputBase-input': {
    padding: theme.spacing(1, 1, 1, 0),
    // vertical padding + font size from searchIcon
    paddingLeft: `calc(1em + ${theme.spacing(4)})`,
    transition: theme.transitions.create('width'),
    width: '100%',
    [theme.breakpoints.up('md')]: {
      width: '20ch',
    },
  },
}))

/** some functions for managing the variant parameters **/
export const convertParamToVariantItems = (variantItemsParam) => {
  let groupedVariants = {}
  variantItemsParam.forEach((variant) => {
    // each variant here should look like e.g. "Platform:aws"
    let kv = variant.split(':')
    if (kv.length === 2) {
      if (kv[0] in groupedVariants) {
        groupedVariants[kv[0]].push(kv[1])
      } else {
        groupedVariants[kv[0]] = [kv[1]]
      }
    }
  })
  return groupedVariants
  // which now looks like {Platform: ["aws", "azure"], ...}
}
export const convertVariantItemsToParam = (groupedVariants) => {
  let param = []
  Object.keys(groupedVariants).forEach((group) => {
    groupedVariants[group].forEach((variant) => {
      param.push(group + ':' + variant)
    })
  })
  return param
}

// Construct a URL with all existing filters plus testId, environment, and testName.
// This is the url used when you click inside a TableCell on page4 on the right.
// We pass these arguments to the component that generates the test details report.
export function generateTestReport(
  testId,
  environmentVal,
  filterVals,
  componentName,
  capabilityName,
  testName,
  regressedTests
) {
  let testBasisRelease = ''
  console.log(regressedTests)
  if (
    typeof regressedTests != 'undefined' &&
    regressedTests.length > 0 &&
    typeof regressedTests[0].base_stats != 'undefined'
  ) {
    testBasisRelease = regressedTests[0].base_stats.release
  }
  const safeComponentName = safeEncodeURIComponent(componentName)
  const safeTestId = safeEncodeURIComponent(testId)
  const safeTestName = safeEncodeURIComponent(testName)
  const safeTestBasisRelease = safeEncodeURIComponent(testBasisRelease)
  const retUrl =
    '/component_readiness/test_details' +
    filterVals +
    `&testBasisRelease=${safeTestBasisRelease}` +
    `&testId=${safeTestId}` +
    environmentVal +
    `&component=${safeComponentName}` +
    `&capability=${capabilityName}` +
    `&testName=${safeTestName}`

  return sortQueryParams(retUrl)
}

// Helper function to compare query parameters between two URLs
export function compareUrlQueryParams(newURL, oldURL) {
  // Extract query parameters from both URLs
  const [, queryString1] = newURL.split('?')
  const [, queryString2] = oldURL.split('?')

  if (!queryString1 || !queryString2) {
    console.log('One or both URLs do not have query parameters')
    return
  }

  // Parse query parameters
  const params1 = new URLSearchParams(queryString1)
  const params2 = new URLSearchParams(queryString2)

  // Convert to objects for easier comparison
  const paramsObjNew = {}
  const paramsObjOld = {}

  for (const [key, value] of params1.entries()) {
    paramsObjNew[key] = value
  }

  for (const [key, value] of params2.entries()) {
    paramsObjOld[key] = value
  }

  // Find differences
  const differences = {
    onlyInNew: {},
    onlyInOld: {},
    differentValues: {},
  }

  // Check for params in url1 but not in url2 or with different values
  for (const key in paramsObjNew) {
    if (!(key in paramsObjOld)) {
      differences.onlyInNew[key] = paramsObjNew[key]
    } else if (paramsObjNew[key] !== paramsObjOld[key]) {
      differences.differentValues[key] = {
        newURL: paramsObjNew[key],
        oldURL: paramsObjOld[key],
      }
    }
  }

  // Check for params in old but not in new
  for (const key in paramsObjOld) {
    if (!(key in paramsObjNew)) {
      differences.onlyInOld[key] = paramsObjOld[key]
    }
  }

  // Log differences
  if (Object.keys(differences.onlyInNew).length > 0) {
    console.log(
      'Parameters only in new URL from server:',
      differences.onlyInNew
    )
  }

  if (Object.keys(differences.onlyInOld).length > 0) {
    console.log(
      'Parameters only in old URL from frontend:',
      differences.onlyInOld
    )
  }

  if (Object.keys(differences.differentValues).length > 0) {
    console.log(
      'Parameters with different values:',
      differences.differentValues
    )
  }

  if (
    Object.keys(differences.onlyInNew).length === 0 &&
    Object.keys(differences.onlyInOld).length === 0 &&
    Object.keys(differences.differentValues).length === 0
  ) {
    console.log('Both URLs have identical query parameters')
  }

  return differences
}

// Construct a URL with all existing filters utilizing the necessary info from the regressed test.
// We pass these arguments to the component that generates the test details report.
export function generateTestDetailsReportLink(
  regressedTest,
  filterVals,
  expandEnvironment
) {
  // Generate the URL we would have created for comparison
  const environmentVal = formColumnName({ variants: regressedTest.variants })
  const safeComponentName = safeEncodeURIComponent(regressedTest.component)
  const safeTestId = safeEncodeURIComponent(regressedTest.test_id)
  const safeTestName = safeEncodeURIComponent(regressedTest.test_name)
  const safeTestBasisRelease = safeEncodeURIComponent(
    regressedTest.base_stats?.release
  )

  // The old code generated these URLs here, but now we expect the server to always include them.
  // I'm keeping backward compatability plus adding a compare function, so we can check the console to see
  // differences.
  const generatedUrl =
    '/sippy-ng/component_readiness/test_details' +
    filterVals +
    `&testBasisRelease=${safeTestBasisRelease}` +
    `&testId=${safeTestId}` +
    expandEnvironment(environmentVal) +
    `&component=${safeComponentName}` +
    `&capability=${regressedTest.capability}` +
    `&testName=${safeTestName}`

<<<<<<< HEAD
  return sortQueryParams(retUrl)
}

// Helper function to check if triage has any regressions with status -1000 (failed fix)
// Always performs filtering against the provided regressed tests list
export function hasFailedFixRegression(triage, allRegressedTests) {
  if (!allRegressedTests || !allRegressedTests.length || !triage.regressions) {
    return false
  }

  // Get regression IDs from this triage
  const triageRegressionIds = triage.regressions.map((r) => r.id)

  // Filter allRegressedTests to find those matching this triage's regressions
  const relevantRegressedTests = allRegressedTests.filter(
    (rt) => rt?.regression?.id && triageRegressionIds.includes(rt.regression.id)
  )

  // Check if any have status -1000
  return relevantRegressedTests.some((rt) => rt.status === -1000)
=======
  const sortedGeneratedUrl = sortQueryParams(generatedUrl)
  // Check if regressedTest.links.test_details is defined
  if (regressedTest.links?.test_details) {
    // Compare the query parameters between the two URLs
    console.log(
      'Comparing query parameters between provided URL and generated URL:'
    )
    compareUrlQueryParams(regressedTest.links.test_details, sortedGeneratedUrl)

    // We are assuming the API query params are identical to the UI query params, but we have to adjust the host port and prefix from
    // http://localhost:8080/api/ to http://localhost:3000/sippy-ng/
    // This hack allows us to keep the param generation logic in one place. (server side)
    const testDetailsUrl = regressedTest.links.test_details
    console.log('testDetailsUrl', testDetailsUrl)
    const apiIndex = testDetailsUrl.indexOf('/api/')
    if (apiIndex !== -1) {
      const pathAfterApi = testDetailsUrl.substring(apiIndex + 5) // +5 to skip '/api/'
      const modifiedUrl = '/sippy-ng/' + pathAfterApi
      console.log('modifiedUrl', modifiedUrl)
      return modifiedUrl
    }
    return testDetailsUrl
  }
  console.log(
    'WARNING: report had no test details url, using old generated url: ' +
      generatedUrl
  )

  return generatedUrl
>>>>>>> 37731fe7
}<|MERGE_RESOLUTION|>--- conflicted
+++ resolved
@@ -828,28 +828,6 @@
     `&capability=${regressedTest.capability}` +
     `&testName=${safeTestName}`
 
-<<<<<<< HEAD
-  return sortQueryParams(retUrl)
-}
-
-// Helper function to check if triage has any regressions with status -1000 (failed fix)
-// Always performs filtering against the provided regressed tests list
-export function hasFailedFixRegression(triage, allRegressedTests) {
-  if (!allRegressedTests || !allRegressedTests.length || !triage.regressions) {
-    return false
-  }
-
-  // Get regression IDs from this triage
-  const triageRegressionIds = triage.regressions.map((r) => r.id)
-
-  // Filter allRegressedTests to find those matching this triage's regressions
-  const relevantRegressedTests = allRegressedTests.filter(
-    (rt) => rt?.regression?.id && triageRegressionIds.includes(rt.regression.id)
-  )
-
-  // Check if any have status -1000
-  return relevantRegressedTests.some((rt) => rt.status === -1000)
-=======
   const sortedGeneratedUrl = sortQueryParams(generatedUrl)
   // Check if regressedTest.links.test_details is defined
   if (regressedTest.links?.test_details) {
@@ -879,5 +857,23 @@
   )
 
   return generatedUrl
->>>>>>> 37731fe7
+}
+
+// Helper function to check if triage has any regressions with status -1000 (failed fix)
+// Always performs filtering against the provided regressed tests list
+export function hasFailedFixRegression(triage, allRegressedTests) {
+  if (!allRegressedTests || !allRegressedTests.length || !triage.regressions) {
+    return false
+  }
+
+  // Get regression IDs from this triage
+  const triageRegressionIds = triage.regressions.map((r) => r.id)
+
+  // Filter allRegressedTests to find those matching this triage's regressions
+  const relevantRegressedTests = allRegressedTests.filter(
+    (rt) => rt?.regression?.id && triageRegressionIds.includes(rt.regression.id)
+  )
+
+  // Check if any have status -1000
+  return relevantRegressedTests.some((rt) => rt.status === -1000)
 }