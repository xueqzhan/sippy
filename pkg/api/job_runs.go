--- conflicted
+++ resolved
@@ -15,11 +15,8 @@
 
 	"github.com/hashicorp/go-version"
 	apitype "github.com/openshift/sippy/pkg/apis/api"
-<<<<<<< HEAD
+	sippyprocessingv1 "github.com/openshift/sippy/pkg/apis/sippyprocessing/v1"
 	"github.com/openshift/sippy/pkg/bigquery"
-=======
-	sippyprocessingv1 "github.com/openshift/sippy/pkg/apis/sippyprocessing/v1"
->>>>>>> 277bb35a
 	"github.com/openshift/sippy/pkg/db"
 	"github.com/openshift/sippy/pkg/db/models"
 	"github.com/openshift/sippy/pkg/db/query"
@@ -116,14 +113,8 @@
 
 	// Load the ProwJobRun, ProwJob, and (failed|unknown) tests:
 	// TODO: we may want to expand to analyzing flakes here in the future
-<<<<<<< HEAD
-	res := dbc.DB.Joins("ProwJob").
-		Preload("PullRequests").
-		Preload("Tests", "status = 12").
-		Preload("Tests.Test").
-		Preload("Tests.Suite").First(jobRun, jobRunID)
-=======
-	q := dbc.DB.Joins("ProwJob")
+	q := dbc.DB.Joins("ProwJob").
+		Preload("PullRequests")
 	if unknownTests {
 		// this doesn't establish that the tests are new, but it does filter out any that sippy registers
 		q = q.Preload("Tests", "test_id not in (select test_id from test_ownerships)")
@@ -133,7 +124,6 @@
 	res := q.Preload("Tests.Test").
 		Preload("Tests.Suite").
 		First(jobRun, jobRunID)
->>>>>>> 277bb35a
 	if res.Error != nil {
 		return nil, res.Error
 	}
@@ -187,11 +177,7 @@
 			}
 
 			if len(jobs) > 0 {
-<<<<<<< HEAD
-				logger.Infof("Found %d matches with: %s\njobs %+v", len(jobs), name, jobs)
-=======
 				logger.Debugf("Found %d potential name matches", len(jobs))
->>>>>>> 277bb35a
 
 				// the first hit we get
 				// compare the variants
@@ -255,11 +241,7 @@
 
 // JobRunRiskAnalysis checks the test failures and linked bugs for a job run, and reports back an estimated
 // risk level for each failed test, and the job run overall.
-<<<<<<< HEAD
-func JobRunRiskAnalysis(dbc *db.DB, bqc *bigquery.Client, jobRun *models.ProwJobRun, jobRunTestCount int, logger *log.Entry, compareOtherPRs bool) (apitype.ProwJobRunRiskAnalysis, error) {
-=======
-func JobRunRiskAnalysis(dbc *db.DB, jobRun *models.ProwJobRun, logger *log.Entry) (apitype.ProwJobRunRiskAnalysis, error) {
->>>>>>> 277bb35a
+func JobRunRiskAnalysis(dbc *db.DB, bqc *bigquery.Client, jobRun *models.ProwJobRun, logger *log.Entry, compareOtherPRs bool) (apitype.ProwJobRunRiskAnalysis, error) {
 	logger = logger.WithField("func", "JobRunRiskAnalysis")
 	// If this job is a Presubmit, compare to test results from master, not presubmits, which may perform
 	// worse due to dev code that hasn't merged. We do not presently track presubmits on branches other than
@@ -366,11 +348,7 @@
 		}
 	}
 
-<<<<<<< HEAD
-	return runJobRunAnalysis(bqc, jobRun, compareRelease, jobRunTestCount, historicalCount, neverStableJob, jobNames, logger, jobNamesTestResultFunc(dbc), variantsTestResultFunc(dbc), compareOtherPRs)
-=======
-	return runJobRunAnalysis(jobRun, compareRelease, historicalCount, neverStableJob, jobNames, logger, jobNamesTestResultFunc(dbc), variantsTestResultFunc(dbc))
->>>>>>> 277bb35a
+	return runJobRunAnalysis(bqc, jobRun, compareRelease, historicalCount, neverStableJob, jobNames, logger, jobNamesTestResultFunc(dbc), variantsTestResultFunc(dbc), compareOtherPRs)
 }
 
 // testResultsByJobNameFunc is used for injecting db responses in unit tests.
@@ -453,13 +431,8 @@
 	}
 }
 
-<<<<<<< HEAD
-func runJobRunAnalysis(bqc *bigquery.Client, jobRun *models.ProwJobRun, compareRelease string, jobRunTestCount int, historicalRunTestCount int, neverStableJob bool, jobNames []string, logger *log.Entry,
+func runJobRunAnalysis(bqc *bigquery.Client, jobRun *models.ProwJobRun, compareRelease string, historicalRunTestCount int, neverStableJob bool, jobNames []string, logger *log.Entry,
 	testResultsJobNameFunc testResultsByJobNameFunc, testResultsVariantsFunc testResultsByVariantsFunc, compareOtherPRs bool) (apitype.ProwJobRunRiskAnalysis, error) {
-=======
-func runJobRunAnalysis(jobRun *models.ProwJobRun, compareRelease string, historicalRunTestCount int, neverStableJob bool, jobNames []string, logger *log.Entry,
-	testResultsJobNameFunc testResultsByJobNameFunc, testResultsVariantsFunc testResultsByVariantsFunc) (apitype.ProwJobRunRiskAnalysis, error) {
->>>>>>> 277bb35a
 
 	logger = logger.WithField("func", "runJobRunAnalysis").WithField("job", jobRun.ProwJob.Name)
 	logger.Infof("analyzing prow job run with %d failed test(s)", len(jobRun.Tests))
@@ -515,13 +488,8 @@
 			continue
 		}
 
-<<<<<<< HEAD
-		loggerFields := logger.WithFields(log.Fields{"name": ft.Test.Name})
+		loggerFields := logger.WithField("test", ft.Test.Name)
 		analysis, err := runTestRunAnalysis(bqc, ft, jobRun, compareRelease, loggerFields, testResultsJobNameFunc, jobNames, testResultsVariantsFunc, neverStableJob, compareOtherPRs)
-=======
-		loggerFields := logger.WithField("test", ft.Test.Name)
-		analysis, err := runTestRunAnalysis(ft, jobRun, compareRelease, loggerFields, testResultsJobNameFunc, jobNames, testResultsVariantsFunc, neverStableJob)
->>>>>>> 277bb35a
 		if err != nil {
 			continue // ignore runs where analysis failed
 		}
@@ -540,12 +508,7 @@
 
 // For a failed test, query its pass rates by NURPs, find a matching variant combo, and
 // see how often we've passed in the last week.
-<<<<<<< HEAD
-func runTestRunAnalysis(bqc *bigquery.Client, failedTest models.ProwJobRunTest, jobRun *models.ProwJobRun, compareRelease string, logger *log.Entry, testResultsJobNameFunc testResultsByJobNameFunc, jobNames []string, testResultsVariantsFunc testResultsByVariantsFunc, neverStableJob, compareOtherPRs bool) (apitype.ProwJobRunTestRiskAnalysis, error) {
-=======
-func runTestRunAnalysis(failedTest models.ProwJobRunTest, jobRun *models.ProwJobRun, compareRelease string, logger *log.Entry, testResultsJobNameFunc testResultsByJobNameFunc, jobNames []string, testResultsVariantsFunc testResultsByVariantsFunc, neverStableJob bool) (apitype.TestRiskAnalysis, error) {
->>>>>>> 277bb35a
-
+func runTestRunAnalysis(bqc *bigquery.Client, failedTest models.ProwJobRunTest, jobRun *models.ProwJobRun, compareRelease string, logger *log.Entry, testResultsJobNameFunc testResultsByJobNameFunc, jobNames []string, testResultsVariantsFunc testResultsByVariantsFunc, neverStableJob, compareOtherPRs bool) (apitype.TestRiskAnalysis, error) {
 	logger.Debug("failed test")
 
 	var testResultsJobNames, testResultsVariants *apitype.Test
