package regressiontracker

import (
	"context"
	"fmt"
	"strings"
	"sync"
	"time"

	"github.com/openshift/sippy/pkg/api/componentreadiness/middleware"
	crtype "github.com/openshift/sippy/pkg/apis/api/componentreport"
	"github.com/openshift/sippy/pkg/db"
	"github.com/openshift/sippy/pkg/db/models"
	"github.com/openshift/sippy/pkg/db/query"
	log "github.com/sirupsen/logrus"
)

const (
	// openRegressionConfidenceAdjustment is subtracted from the requested confidence for regressed tests that have
	// an open regression.
	openRegressionConfidenceAdjustment = 5
)

var _ middleware.Middleware = &RegressionTracker{}

func NewRegressionTrackerMiddleware(dbc *db.DB, reqOptions crtype.RequestOptions) *RegressionTracker {
	return &RegressionTracker{
		log:        log.WithField("middleware", "RegressionTracker"),
		reqOptions: reqOptions,
		dbc:        dbc,
	}
}

// RegressionTracker middleware loads all known regressions for this release from the db, and will
// inject details onto regressed test stats if they match known regressions.
// It also handles adjustments if those regressions are triaged to bugs.
type RegressionTracker struct {
	log             log.FieldLogger
	reqOptions      crtype.RequestOptions
	dbc             *db.DB
	openRegressions []*models.TestRegression
	// hasLoadedRegression will be true once we've loaded regression data
	hasLoadedRegressions bool
}

func (r *RegressionTracker) Query(ctx context.Context, wg *sync.WaitGroup, allJobVariants crtype.JobVariants, baseStatusCh, sampleStatusCh chan map[string]crtype.TestStatus, errCh chan error) {
	err := r.ensureRegressionsLoaded()
	if err != nil {
		errCh <- err
	}
}

func (r *RegressionTracker) QueryTestDetails(ctx context.Context, wg *sync.WaitGroup, errCh chan error, allJobVariants crtype.JobVariants) {
	err := r.ensureRegressionsLoaded()
	if err != nil {
		errCh <- err
	}
}

func (r *RegressionTracker) ensureRegressionsLoaded() error {
	if r.hasLoadedRegressions {
		return nil
	}

	// Load all known regressions for this release:
	var err error
	r.openRegressions, err = query.ListOpenRegressions(r.dbc, r.reqOptions.SampleRelease.Release)
	if err != nil {
		return err
	}
	r.log.Infof("Found %d open regressions", len(r.openRegressions))
	r.hasLoadedRegressions = true
	return nil
}

func (r *RegressionTracker) PreAnalysis(testKey crtype.ReportTestIdentification, testStats *crtype.ReportTestStats) error {
	if len(r.openRegressions) > 0 {
		view := r.openRegressions[0].View // grab view from first regression, they were queried only for sample release
		or := FindOpenRegression(view, testKey.TestID, testKey.Variants, r.openRegressions)
		if or != nil {
			testStats.Regression = or

			// Adjust the required certainty of a regression before we include it in the report as a
			// regressed test. This is to introduce some hysteresis into the process so once a regression creeps over the 95%
			// confidence we typically use, dropping to 94.9% should not make the cell immediately green.
			//
			// Instead, once you cross the confidence threshold and a regression begins tracking in the openRegressions list,
			// we'll require less confidence for that test until the regression is closed. (-5%) Once the certainty drops below that
			// modified confidence, the regression will be closed and the -5% adjuster is gone.
			//
			// ie. if the request was for 95% confidence, but we see that a test has an open regression (meaning at some point recently
			// we were over 95% certain of a regression), we're going to only require 90% certainty to mark that test red.
			testStats.RequiredConfidence = r.reqOptions.AdvancedOption.Confidence - openRegressionConfidenceAdjustment
		}
	}
	return nil
}

// PostAnalysis adjusts status code (and thus icons) based on the triaged state of open regressions.
func (r *RegressionTracker) PostAnalysis(testKey crtype.ReportTestIdentification, testStats *crtype.ReportTestStats) error {
<<<<<<< HEAD
	err := r.ensureRegressionsLoaded()
	if err != nil {
		return err
=======
	if testStats.ReportStatus > crtype.SignificantTriagedRegression {
		// no need to adjust status for triage if this is no longer a regression
		return nil
>>>>>>> 272ffb07
	}
	if len(r.openRegressions) > 0 {
		view := r.openRegressions[0].View // grab view from first regression, they were queried only for sample release
		or := FindOpenRegression(view, testKey.TestID, testKey.Variants, r.openRegressions)
		r.log.Infof("checking regressions for %+v", testKey)
		if or == nil {
			r.log.Info("none found")
			return nil
		}

		if len(or.Triages) > 0 {

			allTriagesResolved := true
			var lastResolution time.Time
			for _, t := range or.Triages {
				if !t.Resolved.Valid {
					allTriagesResolved = false
				} else if t.Resolved.Time.After(lastResolution) {
					lastResolution = t.Resolved.Time
				}
			}

			switch {
			case allTriagesResolved && testStats.LastFailure != nil && lastResolution.Before(*testStats.LastFailure):
				// claimed fixed but does not appear to be
				// aka liar liar pants on fire
				testStats.ReportStatus = crtype.FailedFixedRegression
				testStats.Explanations = append(testStats.Explanations, fmt.Sprintf(
					"Regression is triaged, and believed fixed as of %s, but failures have been observed as recently as %s.",
					lastResolution.Format(time.RFC3339), testStats.LastFailure.Format(time.RFC3339)))
			case allTriagesResolved:
				// claimed fixed, no failures since resolution date
				testStats.ReportStatus = crtype.FixedRegression
				testStats.Explanations = append(testStats.Explanations, fmt.Sprintf(
					"Regression is triaged and believed fixed as of %s.",
					lastResolution.Format(time.RFC3339)))
			case testStats.ReportStatus == crtype.SignificantRegression:
				testStats.ReportStatus = crtype.SignificantTriagedRegression
				testStats.Explanations = append(testStats.Explanations,
					"Regression has been triaged to one or more bugs.")
			case testStats.ReportStatus == crtype.ExtremeRegression:
				testStats.ReportStatus = crtype.ExtremeTriagedRegression
				testStats.Explanations = append(testStats.Explanations,
					"Extreme regression has been triaged to one or more bugs.")
			}
		}
	}
	return nil
}

// FindOpenRegression scans the list of open regressions for any that match the given test summary.
func FindOpenRegression(view string,
	testID string,
	variants map[string]string,
	regressions []*models.TestRegression) *models.TestRegression {

	for _, tr := range regressions {
		if tr.View != view {
			continue
		}

		// We compare test ID not name, as names can change.
		if tr.TestID != testID {
			continue
		}
		found := true
		for key, value := range variants {
			if value != findVariant(key, tr) {
				found = false
				break
			}
		}
		if !found {
			continue
		}
		// If we made it this far, this appears to be a match:
		return tr
	}
	return nil
}

func findVariant(variantName string, testReg *models.TestRegression) string {
	for _, v := range testReg.Variants {
		keyVal := strings.Split(v, ":")
		if keyVal[0] == variantName {
			return keyVal[1]
		}
	}
	return ""
}

func (r *RegressionTracker) PreTestDetailsAnalysis(testKey crtype.TestWithVariantsKey, status *crtype.TestJobRunStatuses) error {
	return nil
}<|MERGE_RESOLUTION|>--- conflicted
+++ resolved
@@ -98,15 +98,13 @@
 
 // PostAnalysis adjusts status code (and thus icons) based on the triaged state of open regressions.
 func (r *RegressionTracker) PostAnalysis(testKey crtype.ReportTestIdentification, testStats *crtype.ReportTestStats) error {
-<<<<<<< HEAD
-	err := r.ensureRegressionsLoaded()
-	if err != nil {
-		return err
-=======
 	if testStats.ReportStatus > crtype.SignificantTriagedRegression {
 		// no need to adjust status for triage if this is no longer a regression
 		return nil
->>>>>>> 272ffb07
+	}
+	err := r.ensureRegressionsLoaded()
+	if err != nil {
+		return err
 	}
 	if len(r.openRegressions) > 0 {
 		view := r.openRegressions[0].View // grab view from first regression, they were queried only for sample release
