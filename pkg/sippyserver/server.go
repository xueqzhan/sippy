--- conflicted
+++ resolved
@@ -1402,7 +1402,6 @@
 	}
 }
 
-<<<<<<< HEAD
 // jsonRegressions handles GET requests for component readiness regression records.
 // This supports both listing all regressions and querying a single regression by ID.
 func (s *Server) jsonRegressions(w http.ResponseWriter, req *http.Request) {
@@ -1470,14 +1469,14 @@
 		return
 	}
 	api.RespondWithJSON(http.StatusOK, w, regressions)
-=======
+}
+
 func getUserForRequest(req *http.Request) string {
 	user := req.Header.Get("X-Forwarded-User")
 	if user == "" && os.Getenv("DEV_MODE") == "1" {
 		user = "developer"
 	}
 	return user
->>>>>>> 5a76bd22
 }
 
 // queryJobArtifacts is an API to query GCS for artifacts from a set of job runs. Parameters:
