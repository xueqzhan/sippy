--- conflicted
+++ resolved
@@ -688,12 +688,11 @@
 	ByPeriod map[string]AnalysisResult `json:"by_period"`
 }
 
-<<<<<<< HEAD
 type TestOutput struct {
 	URL    string `json:"url"`
 	Output string `json:"output"`
 }
-=======
+
 type ProwJobRunRiskAnalysis struct {
 	ProwJobName  string
 	ProwJobRunID uint
@@ -724,5 +723,4 @@
 var FailureRiskLevelLow = RiskLevel{Name: "Low", Level: 1}
 var FailureRiskLevelMedium = RiskLevel{Name: "Medium", Level: 5}
 var FailureRiskLevelUnknown = RiskLevel{Name: "Unknown", Level: 7}
-var FailureRiskLevelHigh = RiskLevel{Name: "High", Level: 10}
->>>>>>> 17efc8ca
+var FailureRiskLevelHigh = RiskLevel{Name: "High", Level: 10}